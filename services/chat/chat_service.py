--- conflicted
+++ resolved
@@ -135,7 +135,6 @@
             cited_numbers = set(int(match) for match in re.findall(r"\[(\d+)\]", answer))
             logger.info(f"Found inline citations: {sorted(cited_numbers)}")
 
-<<<<<<< HEAD
             # VALIDATION: If answer has 0 citations, it means LLM is hallucinating
             # Reject the answer and force "no information" response
             if len(cited_numbers) == 0:
@@ -198,20 +197,6 @@
                         answer = answer.replace(f'[{old_pos}]', f'[{new_pos}]')
 
                     logger.info(f"Final renumbering to consecutive: {final_mapping}")
-=======
-            # Only include chunks that were actually cited
-            citations = []
-            seen_citations = set()
-
-            for idx, chunk in enumerate(chunks, start=1):
-                if idx in cited_numbers:
-                    citation_key = (chunk.get("title", ""), chunk.get("page", 0))
-                    if citation_key not in seen_citations and citation_key[0] and citation_key[1]:
-                        citations.append(
-                            Citation(title=chunk.get("title", "Unknown"), page=chunk.get("page", 0), url=chunk.get("url", ""))
-                        )
-                        seen_citations.add(citation_key)
->>>>>>> 8a07490a
 
         # (Latency logging): Calculates and logs how long the request took in milliseconds.
         latency = round((time.time() - start_time) * 1000, 2)
