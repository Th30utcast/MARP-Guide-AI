--- conflicted
+++ resolved
@@ -1,244 +1,127 @@
-<<<<<<< HEAD
-import { useState, useEffect } from 'react'
-import ChatContainer from './components/ChatContainer'
-<<<<<<< Updated upstream
-=======
-import Login from './components/Login'
-import Register from './components/Register'
-import { logout } from './api/authApi'
-import lancasterLogo from '/LancasterLogo.png'
->>>>>>> Stashed changes
+  import { useState, useEffect } from 'react'
+  import ChatContainer from './components/ChatContainer'
+  import Analytics from './components/Analytics'
+  import Sidebar from './components/Sidebar'
+  import Login from './components/Login'
+  import Register from './components/Register'
+  import { logout } from './api/authApi'
+  import { resetAnalytics } from './api/analyticsApi'
+  import lancasterLogo from '/LancasterLogo.png'
 
-function App() {
-  const [isAuthenticated, setIsAuthenticated] = useState(false)
-  const [showRegister, setShowRegister] = useState(false)
-  const [user, setUser] = useState(null)
-  const [authError, setAuthError] = useState(null)
+  function App() {
+    const [isAuthenticated, setIsAuthenticated] = useState(false)
+    const [showRegister, setShowRegister] = useState(false)
+    const [user, setUser] = useState(null)
+    const [authError, setAuthError] = useState(null)
+    const [currentPage, setCurrentPage] = useState('chat')
 
-  // Check for existing session on mount
-  useEffect(() => {
-    const token = localStorage.getItem('session_token')
-    const userEmail = localStorage.getItem('user_email')
-    const userId = localStorage.getItem('user_id')
-    
-    if (token && userEmail && userId) {
+    // Check for existing session on mount
+    useEffect(() => {
+      const token = localStorage.getItem('session_token')
+      const userEmail = localStorage.getItem('user_email')
+      const userId = localStorage.getItem('user_id')
+
+      if (token && userEmail && userId) {
+        setIsAuthenticated(true)
+        setUser({ email: userEmail, user_id: userId })
+      }
+    }, [])
+
+    const handleLogin = (response) => {
+      localStorage.setItem('session_token', response.session_token)
+      localStorage.setItem('user_email', response.email)
+      localStorage.setItem('user_id', response.user_id)
       setIsAuthenticated(true)
-      setUser({ email: userEmail, user_id: userId })
+      setUser({ email: response.email, user_id: response.user_id })
+      setAuthError(null)
     }
-  }, [])
 
-  const handleLogin = (response) => {
-    localStorage.setItem('session_token', response.session_token)
-    localStorage.setItem('user_email', response.email)
-    localStorage.setItem('user_id', response.user_id)
-    setIsAuthenticated(true)
-    setUser({ email: response.email, user_id: response.user_id })
-    setAuthError(null)
-  }
+    const handleRegister = (response) => {
+      setAuthError(null)
+      setShowRegister(false)
+      alert('Registration successful! Please sign in with your credentials.')
+    }
 
-  const handleRegister = (response) => {
-    // After registration, show success message and switch to login
-    setAuthError(null)
-    setShowRegister(false)
-    // Show a message that they can now login
-    alert('Registration successful! Please sign in with your credentials.')
-  }
+    const handleLogout = async () => {
+      try {
+        const token = localStorage.getItem('session_token')
+        if (token) {
+          await logout(token)
+        }
+      } catch (err) {
+        console.error('Logout error:', err)
+      } finally {
+        localStorage.removeItem('session_token')
+        localStorage.removeItem('user_email')
+        localStorage.removeItem('user_id')
+        setIsAuthenticated(false)
+        setUser(null)
+      }
+    }
 
-  const handleLogout = async () => {
-    try {
-      const token = localStorage.getItem('session_token')
-      if (token) {
-        await logout(token)
+    const handleReset = async () => {
+      if (confirm('Are you sure you want to reset everything? This will clear all chat messages, model selection, and analytics
+   data.')) {
+        try {
+          await resetAnalytics()
+          localStorage.removeItem('selectedModel')
+          localStorage.removeItem('comparisonShown')
+          window.location.reload()
+        } catch (error) {
+          console.error('Error during reset:', error)
+          localStorage.removeItem('selectedModel')
+          localStorage.removeItem('comparisonShown')
+          window.location.reload()
+        }
       }
-    } catch (err) {
-      console.error('Logout error:', err)
-    } finally {
-      localStorage.removeItem('session_token')
-      localStorage.removeItem('user_email')
-      localStorage.removeItem('user_id')
-      setIsAuthenticated(false)
-      setUser(null)
     }
-  }
 
-  // Show login/register if not authenticated
-  if (!isAuthenticated) {
-    return showRegister ? (
-      <Register
-        onRegister={handleRegister}
-        onSwitchToLogin={() => {
-          setShowRegister(false)
-          setAuthError(null)
-        }}
-        error={authError}
-        setError={setAuthError}
-      />
-    ) : (
-      <Login
-        onLogin={handleLogin}
-        onSwitchToRegister={() => {
-          setShowRegister(true)
-          setAuthError(null)
-        }}
-        error={authError}
-        setError={setAuthError}
-      />
+    // Show login/register if not authenticated
+    if (!isAuthenticated) {
+      return showRegister ? (
+        <Register
+          onRegister={handleRegister}
+          onSwitchToLogin={() => {
+            setShowRegister(false)
+            setAuthError(null)
+          }}
+          error={authError}
+          setError={setAuthError}
+        />
+      ) : (
+        <Login
+          onLogin={handleLogin}
+          onSwitchToRegister={() => {
+            setShowRegister(true)
+            setAuthError(null)
+          }}
+          error={authError}
+          setError={setAuthError}
+        />
+      )
+    }
+
+    // Show main app if authenticated
+    return (
+      <div className="h-screen flex" style={{ backgroundColor: 'var(--lancaster-bg)' }}>
+        <Sidebar
+          currentPage={currentPage}
+          onPageChange={setCurrentPage}
+          onReset={handleReset}
+          onLogout={handleLogout}
+          user={user}
+        />
+
+        <div className="flex-1 flex flex-col overflow-hidden">
+          <div
+            className="flex-1 overflow-hidden"
+            style={{ backgroundColor: 'var(--lancaster-bg)' }}
+          >
+            {currentPage === 'chat' ? <ChatContainer /> : <Analytics />}
+          </div>
+        </div>
+      </div>
     )
   }
 
-  // Show main app if authenticated
-  return (
-<<<<<<< Updated upstream
-    <div className="min-h-screen" style={{ backgroundColor: '#2b2d31' }}>
-      <header className="border-b px-4 py-3" style={{ backgroundColor: '#1e1f22', borderColor: '#3f4147' }}>
-        <h1 className="text-xl font-semibold text-gray-100">
-          MARP Guide AI
-        </h1>
-        <p className="text-sm text-gray-400">Ask questions about Lancaster's MARP</p>
-=======
-    <div className="min-h-screen" style={{ backgroundColor: 'var(--lancaster-bg)' }}>
-      <header
-        className="border-b px-6 py-4 backdrop-blur-sm"
-        style={{
-          backgroundColor: 'var(--lancaster-white)',
-          borderColor: 'var(--lancaster-border)',
-          boxShadow: 'var(--lancaster-shadow-sm)'
-        }}
-      >
-        <div className="container mx-auto max-w-5xl flex items-center gap-4">
-          {/* Lancaster Logo */}
-          <img
-            src={lancasterLogo}
-            alt="Lancaster University"
-            className="h-12 w-auto object-contain"
-            style={{ filter: 'drop-shadow(0 1px 2px rgba(0, 0, 0, 0.1))' }}
-          />
-
-          {/* Divider */}
-          <div
-            className="h-10 w-px"
-            style={{ backgroundColor: 'var(--lancaster-border)' }}
-          />
-
-          {/* Title Section */}
-          <div className="flex-1">
-            <h1
-              className="text-2xl font-bold tracking-tight"
-              style={{ color: 'var(--lancaster-red)' }}
-            >
-              MARP Guide AI
-            </h1>
-            <p
-              className="text-sm"
-              style={{ color: 'var(--lancaster-text-secondary)' }}
-            >
-              Your intelligent assistant for Lancaster's Manual of Academic Regulations and Procedures
-            </p>
-          </div>
-
-          {/* User Info & Logout */}
-          <div className="flex items-center gap-4">
-            <div className="text-right">
-              <p className="text-sm font-semibold" style={{ color: 'var(--lancaster-text-primary)' }}>
-                {user?.email}
-              </p>
-              <p className="text-xs" style={{ color: 'var(--lancaster-text-tertiary)' }}>
-                Signed in
-              </p>
-            </div>
-            <button
-              onClick={handleLogout}
-              className="px-4 py-2 rounded-lg text-sm font-semibold flex items-center gap-2 transition-all"
-              style={{
-                backgroundColor: 'var(--lancaster-white)',
-                color: 'var(--lancaster-red)',
-                border: '1px solid var(--lancaster-red)'
-              }}
-              onMouseEnter={(e) => {
-                e.target.style.backgroundColor = 'var(--lancaster-red)'
-                e.target.style.color = 'var(--lancaster-white)'
-              }}
-              onMouseLeave={(e) => {
-                e.target.style.backgroundColor = 'var(--lancaster-white)'
-                e.target.style.color = 'var(--lancaster-red)'
-              }}
-            >
-              <svg className="w-4 h-4" fill="none" stroke="currentColor" viewBox="0 0 24 24">
-                <path strokeLinecap="round" strokeLinejoin="round" strokeWidth={2} d="M17 16l4-4m0 0l-4-4m4 4H7m6 4v1a3 3 0 01-3 3H6a3 3 0 01-3-3V7a3 3 0 013-3h4a3 3 0 013 3v1" />
-              </svg>
-              Logout
-            </button>
-          </div>
-
-          {/* Beta Badge */}
-          <div
-            className="px-3 py-1 rounded-full text-xs font-semibold"
-            style={{
-              backgroundColor: 'var(--lancaster-red)',
-              color: 'var(--lancaster-white)'
-            }}
-          >
-            BETA
-          </div>
-        </div>
->>>>>>> Stashed changes
-      </header>
-      <main className="container mx-auto max-w-4xl h-[calc(100vh-80px)]">
-        <ChatContainer />
-      </main>
-=======
-import { useState } from 'react'
-import ChatContainer from './components/ChatContainer'
-import Analytics from './components/Analytics'
-import Sidebar from './components/Sidebar'
-import { resetAnalytics } from './api/analyticsApi'
-
-function App() {
-  const [currentPage, setCurrentPage] = useState('chat')
-
-  const handleReset = async () => {
-    if (confirm('Are you sure you want to reset everything? This will clear all chat messages, model selection, and analytics data.')) {
-      try {
-        // Clear backend analytics data
-        await resetAnalytics()
-
-        // Clear localStorage
-        localStorage.removeItem('selectedModel')
-        localStorage.removeItem('comparisonShown')
-
-        // Reload the page to reset state
-        window.location.reload()
-      } catch (error) {
-        console.error('Error during reset:', error)
-        // Still reload even if analytics reset fails
-        localStorage.removeItem('selectedModel')
-        localStorage.removeItem('comparisonShown')
-        window.location.reload()
-      }
-    }
-  }
-
-  return (
-    <div className="h-screen flex" style={{ backgroundColor: 'var(--lancaster-bg)' }}>
-      {/* Sidebar */}
-      <Sidebar
-        currentPage={currentPage}
-        onPageChange={setCurrentPage}
-        onReset={handleReset}
-      />
-
-      {/* Main Content */}
-      <div className="flex-1 flex flex-col overflow-hidden">
-        <div
-          className="flex-1 overflow-hidden"
-          style={{ backgroundColor: 'var(--lancaster-bg)' }}
-        >
-          {currentPage === 'chat' ? <ChatContainer /> : <Analytics />}
-        </div>
-      </div>
->>>>>>> a3e5acb2
-    </div>
-  )
-}
-
-export default App+  export default App